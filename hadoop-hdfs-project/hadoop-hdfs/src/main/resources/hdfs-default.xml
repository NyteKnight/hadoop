--- conflicted
+++ resolved
@@ -2053,20 +2053,20 @@
 </property>
 
 <property>
-<<<<<<< HEAD
+  <name>dfs.datanode.block.id.layout.upgrade.threads</name>
+  <value>12</value>
+  <description>The number of threads to use when creating hard links from
+    current to previous blocks during upgrade of a DataNode to block ID-based
+    block layout (see HDFS-6482 for details on the layout).</description>
+</property>
+
+<property>
   <name>dfs.namenode.list.encryption.zones.num.responses</name>
   <value>100</value>
   <description>When listing encryption zones, the maximum number of zones
     that will be returned in a batch. Fetching the list incrementally in
     batches improves namenode performance.
   </description>
-=======
-  <name>dfs.datanode.block.id.layout.upgrade.threads</name>
-  <value>12</value>
-  <description>The number of threads to use when creating hard links from
-    current to previous blocks during upgrade of a DataNode to block ID-based
-    block layout (see HDFS-6482 for details on the layout).</description>
->>>>>>> 513dc29c
 </property>
 
 </configuration>