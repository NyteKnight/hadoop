/**
 * Licensed to the Apache Software Foundation (ASF) under one
 * or more contributor license agreements.  See the NOTICE file
 * distributed with this work for additional information
 * regarding copyright ownership.  The ASF licenses this file
 * to you under the Apache License, Version 2.0 (the
 * "License"); you may not use this file except in compliance
 * with the License.  You may obtain a copy of the License at
 *
 *     http://www.apache.org/licenses/LICENSE-2.0
 *
 * Unless required by applicable law or agreed to in writing, software
 * distributed under the License is distributed on an "AS IS" BASIS,
 * WITHOUT WARRANTIES OR CONDITIONS OF ANY KIND, either express or implied.
 * See the License for the specific language governing permissions and
 * limitations under the License.
 */

/**
 * These .proto interfaces are private and stable.
 * Please see http://wiki.apache.org/hadoop/Compatibility
 * for what changes are allowed for a *stable* .proto interface.
 */

// This file contains protocol buffers that are used throughout HDFS -- i.e.
// by the client, server, and data transfer protocols.

option java_package = "org.apache.hadoop.hdfs.protocol.proto";
option java_outer_classname = "DatanodeProtocolProtos";
option java_generic_services = true;
option java_generate_equals_and_hash = true;
package hadoop.hdfs.datanode;

import "HAServiceProtocol.proto";
import "hdfs.proto";
<<<<<<< HEAD
import "erasurecoding.proto";
=======
import "HdfsServer.proto";
>>>>>>> 151fca50

/**
 * Information to identify a datanode to a namenode
 */
message DatanodeRegistrationProto {
  required DatanodeIDProto datanodeID = 1;    // Datanode information
  required StorageInfoProto storageInfo = 2;  // Node information
  required ExportedBlockKeysProto keys = 3;   // Block keys
  required string softwareVersion = 4;        // Software version of the DN, e.g. "2.0.0"
}

/**
 * Commands sent from namenode to the datanodes
 */
message DatanodeCommandProto {
  enum Type {
    BalancerBandwidthCommand = 0;
    BlockCommand = 1;
    BlockRecoveryCommand = 2;
    FinalizeCommand = 3;
    KeyUpdateCommand = 4;
    RegisterCommand = 5;
    UnusedUpgradeCommand = 6;
    NullDatanodeCommand = 7;
    BlockIdCommand = 8;
    BlockECRecoveryCommand = 9;
  }

  required Type cmdType = 1;    // Type of the command

  // One of the following command is available when the corresponding
  // cmdType is set
  optional BalancerBandwidthCommandProto balancerCmd = 2;
  optional BlockCommandProto blkCmd = 3;
  optional BlockRecoveryCommandProto recoveryCmd = 4;
  optional FinalizeCommandProto finalizeCmd = 5;
  optional KeyUpdateCommandProto keyUpdateCmd = 6;
  optional RegisterCommandProto registerCmd = 7;
  optional BlockIdCommandProto blkIdCmd = 8;
  optional BlockECRecoveryCommandProto blkECRecoveryCmd = 9;
}

/**
 * Command sent from namenode to datanode to set the
 * maximum bandwidth to be used for balancing.
 */
message BalancerBandwidthCommandProto {

  // Maximum bandwidth to be used by datanode for balancing
  required uint64 bandwidth = 1;
}

/**
 * Command to instruct datanodes to perform certain action
 * on the given set of blocks.
 */
message BlockCommandProto {
  enum Action {  
    TRANSFER = 1;   // Transfer blocks to another datanode
    INVALIDATE = 2; // Invalidate blocks
    SHUTDOWN = 3;   // Shutdown the datanode
  }

  required Action action = 1;
  required string blockPoolId = 2;
  repeated BlockProto blocks = 3;
  repeated DatanodeInfosProto targets = 4;
  repeated StorageUuidsProto targetStorageUuids = 5;
  repeated StorageTypesProto targetStorageTypes = 6;
}

/**
 * Command to instruct datanodes to perform certain action
 * on the given set of block IDs.
 */
message BlockIdCommandProto {
  enum Action {
    CACHE = 1;
    UNCACHE = 2;
  }
  required Action action = 1;
  required string blockPoolId = 2;
  repeated uint64 blockIds = 3 [packed=true];
}

/**
 * List of blocks to be recovered by the datanode
 */
message BlockRecoveryCommandProto {
  repeated RecoveringBlockProto blocks = 1;
}

/**
 * Finalize the upgrade at the datanode
 */
message FinalizeCommandProto {
  required string blockPoolId = 1; // Block pool to be finalized
}

/**
 * Update the block keys at the datanode
 */
message KeyUpdateCommandProto {
  required ExportedBlockKeysProto keys = 1;
}

/**
 * Instruct datanode to register with the namenode
 */
message RegisterCommandProto {
  // void
}

/**
 * Block Erasure coding recovery command
 */
message BlockECRecoveryCommandProto {
  repeated BlockECRecoveryInfoProto blockECRecoveryinfo = 1;
}

/**
 * registration - Information of the datanode registering with the namenode
 */
message RegisterDatanodeRequestProto {
  required DatanodeRegistrationProto registration = 1; // Datanode info
}

/**
 * registration - Update registration of the datanode that successfully 
 *                registered. StorageInfo will be updated to include new 
 *                storage ID if the datanode did not have one in the request.
 */
message RegisterDatanodeResponseProto {
  required DatanodeRegistrationProto registration = 1; // Datanode info
}

/**
 * failedStorageLocations - storage locations that have failed
 * lastVolumeFailureDate - date/time of last volume failure
 * estimatedCapacityLost - estimate of total capacity lost due to volume failures
 */
message VolumeFailureSummaryProto {
  repeated string failedStorageLocations = 1;
  required uint64 lastVolumeFailureDate = 2;
  required uint64 estimatedCapacityLostTotal = 3;
}

/**
 * registration - datanode registration information
 * capacity - total storage capacity available at the datanode
 * dfsUsed - storage used by HDFS
 * remaining - remaining storage available for HDFS
 * blockPoolUsed - storage used by the block pool
 * xmitsInProgress - number of transfers from this datanode to others
 * xceiverCount - number of active transceiver threads
 * failedVolumes - number of failed volumes.  This is redundant with the
 *     information included in volumeFailureSummary, but the field is retained
 *     for backwards compatibility.
 * cacheCapacity - total cache capacity available at the datanode
 * cacheUsed - amount of cache used
 * volumeFailureSummary - info about volume failures
 */
message HeartbeatRequestProto {
  required DatanodeRegistrationProto registration = 1; // Datanode info
  repeated StorageReportProto reports = 2;
  optional uint32 xmitsInProgress = 3 [ default = 0 ];
  optional uint32 xceiverCount = 4 [ default = 0 ];
  optional uint32 failedVolumes = 5 [ default = 0 ];
  optional uint64 cacheCapacity = 6 [ default = 0 ];
  optional uint64 cacheUsed = 7 [default = 0 ];
  optional VolumeFailureSummaryProto volumeFailureSummary = 8;
  optional bool requestFullBlockReportLease = 9 [ default = false ];
}

/**
 * state - State the NN is in when returning response to the DN
 * txid - Highest transaction ID this NN has seen
 */
message NNHAStatusHeartbeatProto {
  required hadoop.common.HAServiceStateProto state = 1;
  required uint64 txid = 2;
}

/**
 * cmds - Commands from namenode to datanode.
 * haStatus - Status (from an HA perspective) of the NN sending this response
 */
message HeartbeatResponseProto {
  repeated DatanodeCommandProto cmds = 1; // Returned commands can be null
  required NNHAStatusHeartbeatProto haStatus = 2;
  optional RollingUpgradeStatusProto rollingUpgradeStatus = 3;
  optional uint64 fullBlockReportLeaseId = 4 [ default = 0 ];
}

/**
 * registration - datanode registration information
 * blockPoolID  - block pool ID of the reported blocks
 * blocks       - each block is represented as multiple longs in the array.
 *                first long represents block ID
 *                second long represents length
 *                third long represents gen stamp
 *                fourth long (if under construction) represents replica state
 * context      - An optional field containing information about the context
 *                of this block report.
 */
message BlockReportRequestProto {
  required DatanodeRegistrationProto registration = 1;
  required string blockPoolId = 2;
  repeated StorageBlockReportProto reports = 3;
  optional BlockReportContextProto context = 4;
}

message BlockReportContextProto  {
  // The total number of RPCs this block report is broken into.
  required int32 totalRpcs = 1;

  // The index of the current RPC (zero-based)
  required int32 curRpc = 2;

  // The unique 64-bit ID of this block report
  required int64 id = 3;

  // The block report lease ID, or 0 if we are sending without a lease to
  // bypass rate-limiting.
  optional uint64 leaseId = 4 [ default = 0 ];
}

/**
 * Report of blocks in a storage
 */
message StorageBlockReportProto {
  required DatanodeStorageProto storage = 1;    // Storage
  repeated uint64 blocks = 2 [packed=true];
  optional uint64 numberOfBlocks = 3;
  repeated bytes blocksBuffers = 4;
}

/**
 * cmd - Command from namenode to the datanode
 */
message BlockReportResponseProto {
  optional DatanodeCommandProto cmd = 1;
} 

/**
 * registration - datanode registration information
 * blockPoolId  - block pool ID of the reported blocks
 * blocks       - representation of blocks as longs for efficiency reasons
 */
message CacheReportRequestProto {
  required DatanodeRegistrationProto registration = 1;
  required string blockPoolId = 2;
  repeated uint64 blocks = 3 [packed=true];
}

message CacheReportResponseProto {
  optional DatanodeCommandProto cmd = 1;
}

/**
 * Data structure to send received or deleted block information
 * from datanode to namenode.
 */
message ReceivedDeletedBlockInfoProto {
  enum BlockStatus {
    RECEIVING = 1; // block being created
    RECEIVED = 2; // block creation complete
    DELETED = 3;
  }

  required BlockProto block = 1;
  required BlockStatus status = 3;
  optional string deleteHint = 2;
}

/**
 * List of blocks received and deleted for a storage.
 */
message StorageReceivedDeletedBlocksProto {
  required string storageUuid = 1 [ deprecated = true ];
  repeated ReceivedDeletedBlockInfoProto blocks = 2;
  optional DatanodeStorageProto storage = 3;   // supersedes storageUuid.
}

/**
 * registration - datanode registration information
 * blockPoolID  - block pool ID of the reported blocks
 * blocks       - Received/deleted block list
 */
message BlockReceivedAndDeletedRequestProto {
  required DatanodeRegistrationProto registration = 1;
  required string blockPoolId = 2;
  repeated StorageReceivedDeletedBlocksProto blocks = 3;
}

/**
 * void response
 */
message BlockReceivedAndDeletedResponseProto {
}

/**
 * registartion - Datanode reporting the error
 * errorCode - error code indicating the error
 * msg - Free text description of the error
 */
message ErrorReportRequestProto {
  enum ErrorCode {
    NOTIFY = 0;           // Error report to be logged at the namenode
    DISK_ERROR = 1;       // DN has disk errors but still has valid volumes
    INVALID_BLOCK = 2;    // Command from namenode has invalid block ID
    FATAL_DISK_ERROR = 3; // No valid volumes left on datanode
  }
  required DatanodeRegistrationProto registartion = 1; // Registartion info
  required uint32 errorCode = 2;  // Error code
  required string msg = 3;        // Error message
}

/**
 * void response
 */
message ErrorReportResponseProto {
}

/**
 * blocks - list of blocks that are reported as corrupt
 */
message ReportBadBlocksRequestProto {
  repeated LocatedBlockProto blocks = 1;
}

/**
 * void response
 */
message ReportBadBlocksResponseProto {
}

/**
 * Commit block synchronization request during lease recovery
 */
message CommitBlockSynchronizationRequestProto {
  required ExtendedBlockProto block = 1;
  required uint64 newGenStamp = 2;
  required uint64 newLength = 3;
  required bool closeFile = 4;
  required bool deleteBlock = 5;
  repeated DatanodeIDProto newTaragets = 6;
  repeated string newTargetStorages = 7;
}

/**
 * void response
 */
message CommitBlockSynchronizationResponseProto {
}

/**
 * Protocol used from datanode to the namenode
 * See the request and response for details of rpc call.
 */
service DatanodeProtocolService {
  /**
   * Register a datanode at a namenode
   */
  rpc registerDatanode(RegisterDatanodeRequestProto)
      returns(RegisterDatanodeResponseProto);

  /**
   * Send heartbeat from datanode to namenode
   */
  rpc sendHeartbeat(HeartbeatRequestProto) returns(HeartbeatResponseProto);

  /**
   * Report blocks at a given datanode to the namenode
   */
  rpc blockReport(BlockReportRequestProto) returns(BlockReportResponseProto);

  /**
   * Report cached blocks at a datanode to the namenode
   */
  rpc cacheReport(CacheReportRequestProto) returns(CacheReportResponseProto);

  /**
   * Incremental block report from the DN. This contains info about recently
   * received and deleted blocks, as well as when blocks start being
   * received.
   */
  rpc blockReceivedAndDeleted(BlockReceivedAndDeletedRequestProto) 
      returns(BlockReceivedAndDeletedResponseProto);

  /**
   * Report from a datanode of an error to the active namenode.
   * Used for debugging.
   */
  rpc errorReport(ErrorReportRequestProto) returns(ErrorReportResponseProto);
  
  /**
   * Request the version
   */
  rpc versionRequest(VersionRequestProto) returns(VersionResponseProto);

  /**
   * Report corrupt blocks at the specified location
   */
  rpc reportBadBlocks(ReportBadBlocksRequestProto) returns(ReportBadBlocksResponseProto);

  /**
   * Commit block synchronization during lease recovery.
   */
  rpc commitBlockSynchronization(CommitBlockSynchronizationRequestProto)
      returns(CommitBlockSynchronizationResponseProto);
}<|MERGE_RESOLUTION|>--- conflicted
+++ resolved
@@ -33,11 +33,8 @@
 
 import "HAServiceProtocol.proto";
 import "hdfs.proto";
-<<<<<<< HEAD
 import "erasurecoding.proto";
-=======
 import "HdfsServer.proto";
->>>>>>> 151fca50
 
 /**
  * Information to identify a datanode to a namenode
